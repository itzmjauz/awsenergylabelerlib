--- conflicted
+++ resolved
@@ -81,13 +81,13 @@
     """Models the landing zone and retrieves accounts from it."""
 
     # pylint: disable=too-many-arguments,dangerous-default-value
-    
-    
+
+
     def __init__(self,
                  name,
                  allowed_account_ids=None,
                  denied_account_ids=None,
-                 thresholds=ZONE_THRESHOLDS, 
+                 thresholds=ZONE_THRESHOLDS,
                  account_thresholds=ACCOUNT_THRESHOLDS):
         account_ids = [account.id for account in self.accounts]
         allowed_account_ids, denied_account_ids = validate_allowed_denied_account_ids(allowed_account_ids,
@@ -249,13 +249,13 @@
     """Models the landing zone and retrieves accounts from it."""
 
     # pylint: disable=too-many-arguments,dangerous-default-value
-    
-    
+
+
     def __init__(self,
                  name,
                  allowed_account_ids=None,
                  denied_account_ids=None,
-                 thresholds=ZONE_THRESHOLDS, 
+                 thresholds=ZONE_THRESHOLDS,
                  account_thresholds=ACCOUNT_THRESHOLDS):
         super().__init__()
         self.organizations = self._get_client()
@@ -312,13 +312,13 @@
     """Models the audit zone and retrieves accounts from it."""
 
     # pylint: disable=too-many-arguments,dangerous-default-value
-    
-    
+
+
     def __init__(self,
                  name,
                  allowed_account_ids=None,
                  denied_account_ids=None,
-                 thresholds=ZONE_THRESHOLDS, 
+                 thresholds=ZONE_THRESHOLDS,
                  account_thresholds=ACCOUNT_THRESHOLDS):
         super().__init__()
         self.organizations = self._get_client()
@@ -393,12 +393,8 @@
             except IndexError:
                 LOGGER.debug(f'Alias for account {self.id} is not set.')
             except botocore.exceptions.ClientError as msg:
-<<<<<<< HEAD
-                LOGGER.warning(f'Alias for account {self.id} could not be retrieved with message {msg}.')
-=======
                 LOGGER.warning(f'Alias for account {self.id} could not be retrieved with message {msg}, '
                                f'no alias will be set.')
->>>>>>> 38ecd8fe
         return self._alias
 
     def calculate_energy_label(self, findings):
@@ -752,6 +748,7 @@
 
     def _get_aggregating_region(self):
         aggregating_region = None
+        client = boto3.client('securityhub')
         try:
             config = Config(region_name=self.aws_region)
             kwargs = dict(config=config)
